#!/bin/bash
# shellcheck disable=SC1117

set -e -o pipefail -u

# Utility function to log an error message and exit with an error code.
termux_error_exit() {
	echo "ERROR: $*" 1>&2
	exit 1
}

if [ "$(uname -o)" = Android ]; then
	termux_error_exit "On-device builds are not supported - see README.md"
fi

# Utility function to download a resource with an expected checksum.
termux_download() {
	if [ $# != 3 ]; then
		termux_error_exit "termux_download(): Invalid arguments - expected \$URL \$DESTINATION \$CHECKSUM"
	fi
	local URL="$1"
	local DESTINATION="$2"
	local CHECKSUM="$3"

	if [ -f "$DESTINATION" ] && [ "$CHECKSUM" != "SKIP_CHECKSUM" ]; then
		# Keep existing file if checksum matches.
		local EXISTING_CHECKSUM
		EXISTING_CHECKSUM=$(sha256sum "$DESTINATION" | cut -f 1 -d ' ')
		if [ "$EXISTING_CHECKSUM" = "$CHECKSUM" ]; then return; fi
	fi

	local TMPFILE
	TMPFILE=$(mktemp "$TERMUX_PKG_TMPDIR/download.$TERMUX_PKG_NAME.XXXXXXXXX")
	echo "Downloading ${URL}"
	local TRYMAX=6
	for try in $(seq 1 $TRYMAX); do
		if curl -L --fail --retry 2 -o "$TMPFILE" "$URL"; then
			local ACTUAL_CHECKSUM
			ACTUAL_CHECKSUM=$(sha256sum "$TMPFILE" | cut -f 1 -d ' ')
			if [ "$CHECKSUM" != "SKIP_CHECKSUM" ]; then
				if [ "$CHECKSUM" != "$ACTUAL_CHECKSUM" ]; then
					>&2 printf "Wrong checksum for %s:\nExpected: %s\nActual:   %s\n" \
					           "$URL" "$CHECKSUM" "$ACTUAL_CHECKSUM"
					exit 1
				fi
			else
				printf "WARNING: No checksum check for %s:\nActual: %s\n" \
				       "$URL" "$ACTUAL_CHECKSUM"
			fi
			mv "$TMPFILE" "$DESTINATION"
			return
		else
			echo "Download of $URL failed (attempt $try/$TRYMAX)" 1>&2
			sleep 45
		fi
	done

	termux_error_exit "Failed to download $URL"
}

# Utility function for golang-using packages to setup a go toolchain.
termux_setup_golang() {
	export GOOS=android
	export CGO_ENABLED=1
	export GO_LDFLAGS="-extldflags=-pie"
	if [ "$TERMUX_ARCH" = "arm" ]; then
		export GOARCH=arm
		export GOARM=7
	elif [ "$TERMUX_ARCH" = "i686" ]; then
		export GOARCH=386
		export GO386=sse2
	elif [ "$TERMUX_ARCH" = "aarch64" ]; then
		export GOARCH=arm64
	elif [ "$TERMUX_ARCH" = "x86_64" ]; then
		export GOARCH=amd64
	else
		termux_error_exit "Unsupported arch: $TERMUX_ARCH"
	fi

	local TERMUX_GO_VERSION=go1.11.5
	local TERMUX_GO_PLATFORM=linux-amd64

	local TERMUX_BUILDGO_FOLDER=$TERMUX_COMMON_CACHEDIR/${TERMUX_GO_VERSION}
	export GOROOT=$TERMUX_BUILDGO_FOLDER
	export PATH=$GOROOT/bin:$PATH

	if [ -d "$TERMUX_BUILDGO_FOLDER" ]; then return; fi

	local TERMUX_BUILDGO_TAR=$TERMUX_COMMON_CACHEDIR/${TERMUX_GO_VERSION}.${TERMUX_GO_PLATFORM}.tar.gz
	rm -Rf "$TERMUX_COMMON_CACHEDIR/go" "$TERMUX_BUILDGO_FOLDER"
	termux_download https://storage.googleapis.com/golang/${TERMUX_GO_VERSION}.${TERMUX_GO_PLATFORM}.tar.gz \
		"$TERMUX_BUILDGO_TAR" \
		ff54aafedff961eb94792487e827515da683d61a5f9482f668008832631e5d25

	( cd "$TERMUX_COMMON_CACHEDIR"; tar xf "$TERMUX_BUILDGO_TAR"; mv go "$TERMUX_BUILDGO_FOLDER"; rm "$TERMUX_BUILDGO_TAR" )
}

# Utility function for rust-using packages to setup a rust toolchain.
termux_setup_rust() {
	if [ $TERMUX_ARCH = "arm" ]; then
		CARGO_TARGET_NAME=armv7-linux-androideabi
	else
		CARGO_TARGET_NAME=$TERMUX_ARCH-linux-android
	fi

	local ENV_NAME=CARGO_TARGET_${CARGO_TARGET_NAME^^}_LINKER
	ENV_NAME=${ENV_NAME//-/_}
	export $ENV_NAME=$CC

	curl https://sh.rustup.rs -sSf > $TERMUX_PKG_TMPDIR/rustup.sh
	sh $TERMUX_PKG_TMPDIR/rustup.sh -y
	export PATH=$HOME/.cargo/bin:$PATH

	rustup target add $CARGO_TARGET_NAME
}

# Utility function to setup a current ninja build system.
termux_setup_ninja() {
	local NINJA_VERSION=1.8.2
	local NINJA_FOLDER=$TERMUX_COMMON_CACHEDIR/ninja-$NINJA_VERSION
	if [ ! -x "$NINJA_FOLDER/ninja" ]; then
		mkdir -p "$NINJA_FOLDER"
		local NINJA_ZIP_FILE=$TERMUX_PKG_TMPDIR/ninja-$NINJA_VERSION.zip
		termux_download https://github.com/ninja-build/ninja/releases/download/v$NINJA_VERSION/ninja-linux.zip \
			"$NINJA_ZIP_FILE" \
			d2fea9ff33b3ef353161ed906f260d565ca55b8ca0568fa07b1d2cab90a84a07
		unzip "$NINJA_ZIP_FILE" -d "$NINJA_FOLDER"
	fi
	export PATH=$NINJA_FOLDER:$PATH
}

# Utility function to setup a current meson build system.
termux_setup_meson() {
	termux_setup_ninja
	local MESON_VERSION=0.49.0
	local MESON_FOLDER=$TERMUX_COMMON_CACHEDIR/meson-$MESON_VERSION-v1
	if [ ! -d "$MESON_FOLDER" ]; then
		local MESON_TAR_NAME=meson-$MESON_VERSION.tar.gz
		local MESON_TAR_FILE=$TERMUX_PKG_TMPDIR/$MESON_TAR_NAME
		local MESON_TMP_FOLDER=$TERMUX_PKG_TMPDIR/meson-$MESON_VERSION
		termux_download \
			"https://github.com/mesonbuild/meson/releases/download/$MESON_VERSION/meson-$MESON_VERSION.tar.gz" \
			"$MESON_TAR_FILE" \
			fb0395c4ac208eab381cd1a20571584bdbba176eb562a7efa9cb17cace0e1551
		tar xf "$MESON_TAR_FILE" -C "$TERMUX_PKG_TMPDIR"
		mv "$MESON_TMP_FOLDER" "$MESON_FOLDER"
	fi
	TERMUX_MESON="$MESON_FOLDER/meson.py"
	TERMUX_MESON_CROSSFILE=$TERMUX_PKG_TMPDIR/meson-crossfile-$TERMUX_ARCH.txt
	local MESON_CPU MESON_CPU_FAMILY
	if [ "$TERMUX_ARCH" = "arm" ]; then
		MESON_CPU_FAMILY="arm"
		MESON_CPU="armv7"
	elif [ "$TERMUX_ARCH" = "i686" ]; then
		MESON_CPU_FAMILY="x86"
		MESON_CPU="i686"
	elif [ "$TERMUX_ARCH" = "x86_64" ]; then
		MESON_CPU_FAMILY="x86_64"
		MESON_CPU="x86_64"
	elif [ "$TERMUX_ARCH" = "aarch64" ]; then
		MESON_CPU_FAMILY="arm"
		MESON_CPU="aarch64"
	else
		termux_error_exit "Unsupported arch: $TERMUX_ARCH"
	fi

	local CONTENT=""
	echo "[binaries]" > $TERMUX_MESON_CROSSFILE
	echo "ar = '$AR'" >> $TERMUX_MESON_CROSSFILE
	echo "c = '$CC'" >> $TERMUX_MESON_CROSSFILE
	echo "cpp = '$CXX'" >> $TERMUX_MESON_CROSSFILE
	echo "ld = '$LD'" >> $TERMUX_MESON_CROSSFILE
	echo "pkgconfig = '$PKG_CONFIG'" >> $TERMUX_MESON_CROSSFILE
	echo "strip = '$STRIP'" >> $TERMUX_MESON_CROSSFILE

	echo '' >> $TERMUX_MESON_CROSSFILE
	echo "[properties]" >> $TERMUX_MESON_CROSSFILE
	echo "needs_exe_wrapper = true" >> $TERMUX_MESON_CROSSFILE

	echo -n "c_args = [" >> $TERMUX_MESON_CROSSFILE
	local word first=true
	for word in $CFLAGS $CPPFLAGS; do
		if [ "$first" = "true" ]; then
			first=false
		else
			echo -n ", " >> $TERMUX_MESON_CROSSFILE
		fi
		echo -n "'$word'" >> $TERMUX_MESON_CROSSFILE
	done
	echo ']' >> $TERMUX_MESON_CROSSFILE

	echo -n "cpp_args = [" >> $TERMUX_MESON_CROSSFILE
	local word first=true
	for word in $CXXFLAGS $CPPFLAGS; do
		if [ "$first" = "true" ]; then
			first=false
		else
			echo -n ", " >> $TERMUX_MESON_CROSSFILE
		fi
		echo -n "'$word'" >> $TERMUX_MESON_CROSSFILE
	done
	echo ']' >> $TERMUX_MESON_CROSSFILE

	local property
	for property in c_link_args cpp_link_args; do
		echo -n "$property = [" >> $TERMUX_MESON_CROSSFILE
		first=true
		for word in $LDFLAGS; do
			if [ "$first" = "true" ]; then
				first=false
			else
				echo -n ", " >> $TERMUX_MESON_CROSSFILE
			fi
			echo -n "'$word'" >> $TERMUX_MESON_CROSSFILE
		done
		echo ']' >> $TERMUX_MESON_CROSSFILE
	done

	echo '' >> $TERMUX_MESON_CROSSFILE
	echo "[host_machine]" >> $TERMUX_MESON_CROSSFILE
	echo "cpu_family = '$MESON_CPU_FAMILY'" >> $TERMUX_MESON_CROSSFILE
	echo "cpu = '$MESON_CPU'" >> $TERMUX_MESON_CROSSFILE
	echo "endian = 'little'" >> $TERMUX_MESON_CROSSFILE
	echo "system = 'android'" >> $TERMUX_MESON_CROSSFILE
}

# Utility function to setup a current cmake build system
termux_setup_cmake() {
	local TERMUX_CMAKE_MAJORVESION=3.13
	local TERMUX_CMAKE_MINORVERSION=4
	local TERMUX_CMAKE_VERSION=$TERMUX_CMAKE_MAJORVESION.$TERMUX_CMAKE_MINORVERSION
	local TERMUX_CMAKE_TARNAME=cmake-${TERMUX_CMAKE_VERSION}-Linux-x86_64.tar.gz
	local TERMUX_CMAKE_TARFILE=$TERMUX_PKG_TMPDIR/$TERMUX_CMAKE_TARNAME
	local TERMUX_CMAKE_FOLDER=$TERMUX_COMMON_CACHEDIR/cmake-$TERMUX_CMAKE_VERSION
	if [ ! -d "$TERMUX_CMAKE_FOLDER" ]; then
		termux_download https://cmake.org/files/v$TERMUX_CMAKE_MAJORVESION/$TERMUX_CMAKE_TARNAME \
		                "$TERMUX_CMAKE_TARFILE" \
				563a39e0a7c7368f81bfa1c3aff8b590a0617cdfe51177ddc808f66cc0866c76
		rm -Rf "$TERMUX_PKG_TMPDIR/cmake-${TERMUX_CMAKE_VERSION}-Linux-x86_64"
		tar xf "$TERMUX_CMAKE_TARFILE" -C "$TERMUX_PKG_TMPDIR"
		mv "$TERMUX_PKG_TMPDIR/cmake-${TERMUX_CMAKE_VERSION}-Linux-x86_64" \
		   "$TERMUX_CMAKE_FOLDER"
	fi
	export PATH=$TERMUX_CMAKE_FOLDER/bin:$PATH
	export CMAKE_INSTALL_ALWAYS=1
}

# First step is to handle command-line arguments. Not to be overridden by packages.
termux_step_handle_arguments() {
<<<<<<< HEAD
	_show_usage () {
	    echo "Usage: ./build-package.sh [-a ARCH] [-d] [-D] [-f] [-i] [-q] [-s] [-o DIR] PACKAGE"
=======
	_show_usage() {
	    echo "Usage: ./build-package.sh [-a ARCH] [-d] [-D] [-f] [-q] [-s] [-o DIR] PACKAGE"
>>>>>>> ec9a2cac
	    echo "Build a package by creating a .deb file in the debs/ folder."
	    echo "  -a The architecture to build for: aarch64(default), arm, i686, x86_64 or all."
	    echo "  -d Build with debug symbols."
	    echo "  -D Build a disabled package in disabled-packages/."
	    echo "  -f Force build even if package has already been built."
	    echo "  -i Download and extract dependencies instead of building them."
	    echo "  -I Download and extract dependencies instead of building them, keep existing files."
	    echo "  -q Quiet build."
	    echo "  -s Skip dependency check."
	    echo "  -o Specify deb directory. Default: debs/."
	    exit 1
	}
	while getopts :a:hdDfiIqso: option; do
		case "$option" in
		a) TERMUX_ARCH="$OPTARG";;
		h) _show_usage;;
		d) export TERMUX_DEBUG=true;;
		D) local TERMUX_IS_DISABLED=true;;
		f) TERMUX_FORCE_BUILD=true;;
		i) export TERMUX_INSTALL_DEPS=true;;
		I) export TERMUX_INSTALL_DEPS=true && export TERMUX_NO_CLEAN=true;;
		q) export TERMUX_QUIET_BUILD=true;;
		s) export TERMUX_SKIP_DEPCHECK=true;;
		o) TERMUX_DEBDIR="$(realpath -m $OPTARG)";;
		?) termux_error_exit "./build-package.sh: illegal option -$OPTARG";;
		esac
	done
	shift $((OPTIND-1))

	if [ "$#" -ne 1 ]; then _show_usage; fi
	unset -f _show_usage

	# Handle 'all' arch:
	if [ -n "${TERMUX_ARCH+x}" ] && [ "${TERMUX_ARCH}" = 'all' ]; then
		for arch in 'aarch64' 'arm' 'i686' 'x86_64'; do
			./build-package.sh ${TERMUX_FORCE_BUILD+-f} -a $arch ${TERMUX_INSTALL_DEPS+-i} \
				${TERMUX_DEBUG+-d} ${TERMUX_DEBDIR+-o $TERMUX_DEBDIR} "$1"
		done
		exit
	fi

	# Check the package to build:
	TERMUX_PKG_NAME=$(basename "$1")
	export TERMUX_SCRIPTDIR
	TERMUX_SCRIPTDIR=$(cd "$(dirname "$0")"; pwd)
	if [[ $1 == *"/"* ]]; then
		# Path to directory which may be outside this repo:
		if [ ! -d "$1" ]; then termux_error_exit "'$1' seems to be a path but is not a directory"; fi
		export TERMUX_PKG_BUILDER_DIR
		TERMUX_PKG_BUILDER_DIR=$(realpath "$1")
	else
		# Package name:
		if [ -n "${TERMUX_IS_DISABLED=""}" ]; then
			export TERMUX_PKG_BUILDER_DIR=$TERMUX_SCRIPTDIR/disabled-packages/$TERMUX_PKG_NAME
		else
			export TERMUX_PKG_BUILDER_DIR=$TERMUX_SCRIPTDIR/packages/$TERMUX_PKG_NAME
		fi
	fi
	TERMUX_PKG_BUILDER_SCRIPT=$TERMUX_PKG_BUILDER_DIR/build.sh
	if test ! -f "$TERMUX_PKG_BUILDER_SCRIPT"; then
		termux_error_exit "No build.sh script at package dir $TERMUX_PKG_BUILDER_DIR!"
	fi
}

# Setup variables used by the build. Not to be overridden by packages.
termux_step_setup_variables() {
	# shellcheck source=scripts/properties.sh
	. "$TERMUX_SCRIPTDIR/scripts/properties.sh"
	: "${TERMUX_MAKE_PROCESSES:="$(nproc)"}"
	: "${TERMUX_TOPDIR:="$HOME/.termux-build"}"
	: "${TERMUX_ARCH:="aarch64"}" # arm, aarch64, i686 or x86_64.
	: "${TERMUX_PREFIX:="/data/data/com.termux/files/usr"}"
	: "${TERMUX_ANDROID_HOME:="/data/data/com.termux/files/home"}"
	: "${TERMUX_DEBUG:=""}"
	: "${TERMUX_PKG_API_LEVEL:="21"}"
	: "${TERMUX_NO_CLEAN:="true"}"
	: "${TERMUX_QUIET_BUILD:="false"}"
	: "${TERMUX_DEBDIR:="${TERMUX_SCRIPTDIR}/debs"}"
	: "${TERMUX_SKIP_DEPCHECK:="false"}"
	: "${TERMUX_INSTALL_DEPS:="false"}"
	: "${TERMUX_REPO_SIGNING_KEY:="2218893D3F679BEFC421FD976700B77E6D8D0AE7"}"
	: "${TERMUX_REPO_URL:="https://termux.net/dists"}"
	: "${TERMUX_REPO_DISTRIBUTION:="stable"}"
	: "${TERMUX_REPO_COMPONENT:="main"}"
	: "${TERMUX_PKG_MAINTAINER:="Fredrik Fornwall @fornwall"}"
	: "${TERMUX_SKIP_DEPCHECK:="false"}"
	: "${TERMUX_INSTALL_DEPS:="false"}"
	: "${TERMUX_REPO_SIGNING_KEY:="2218893D3F679BEFC421FD976700B77E6D8D0AE7"}"
	: "${TERMUX_REPO_URL:="https://termux.net/dists"}"
	: "${TERMUX_REPO_DISTRIBUTION:="stable"}"
	: "${TERMUX_REPO_COMPONENT:="main"}"

	if [ "x86_64" = "$TERMUX_ARCH" ] || [ "aarch64" = "$TERMUX_ARCH" ]; then
		TERMUX_ARCH_BITS=64
	else
		TERMUX_ARCH_BITS=32
	fi

	TERMUX_HOST_PLATFORM="${TERMUX_ARCH}-linux-android"
	if [ "$TERMUX_ARCH" = "arm" ]; then TERMUX_HOST_PLATFORM="${TERMUX_HOST_PLATFORM}eabi"; fi

	if [ ! -d "$NDK" ]; then
		termux_error_exit 'NDK not pointing at a directory!'
	fi
	if ! grep -s -q "Pkg.Revision = $TERMUX_NDK_VERSION" "$NDK/source.properties"; then
		termux_error_exit "Wrong NDK version - we need $TERMUX_NDK_VERSION"
	fi

	# The build tuple that may be given to --build configure flag:
	TERMUX_BUILD_TUPLE=$(sh "$TERMUX_SCRIPTDIR/scripts/config.guess")

	# We do not put all of build-tools/$TERMUX_ANDROID_BUILD_TOOLS_VERSION/ into PATH
	# to avoid stuff like arm-linux-androideabi-ld there to conflict with ones from
	# the standalone toolchain.
	TERMUX_D8=$ANDROID_HOME/build-tools/$TERMUX_ANDROID_BUILD_TOOLS_VERSION/d8

	TERMUX_COMMON_CACHEDIR="$TERMUX_TOPDIR/_cache"
	TERMUX_ELF_CLEANER=$TERMUX_COMMON_CACHEDIR/termux-elf-cleaner

	export prefix=${TERMUX_PREFIX}
	export PREFIX=${TERMUX_PREFIX}

	TERMUX_PKG_BUILDDIR=$TERMUX_TOPDIR/$TERMUX_PKG_NAME/build
	TERMUX_PKG_CACHEDIR=$TERMUX_TOPDIR/$TERMUX_PKG_NAME/cache
	TERMUX_PKG_MASSAGEDIR=$TERMUX_TOPDIR/$TERMUX_PKG_NAME/massage
	TERMUX_PKG_PACKAGEDIR=$TERMUX_TOPDIR/$TERMUX_PKG_NAME/package
	TERMUX_PKG_SRCDIR=$TERMUX_TOPDIR/$TERMUX_PKG_NAME/src
	TERMUX_PKG_SHA256=""
	TERMUX_PKG_TMPDIR=$TERMUX_TOPDIR/$TERMUX_PKG_NAME/tmp
	TERMUX_PKG_HOSTBUILD_DIR=$TERMUX_TOPDIR/$TERMUX_PKG_NAME/host-build
	TERMUX_PKG_PLATFORM_INDEPENDENT=""
	TERMUX_PKG_NO_DEVELSPLIT=""
	TERMUX_PKG_REVISION="0" # http://www.debian.org/doc/debian-policy/ch-controlfields.html#s-f-Version
	TERMUX_PKG_EXTRA_CONFIGURE_ARGS=""
	TERMUX_PKG_EXTRA_HOSTBUILD_CONFIGURE_ARGS=""
	TERMUX_PKG_EXTRA_MAKE_ARGS=""
	TERMUX_PKG_BUILD_IN_SRC=""
	TERMUX_PKG_RM_AFTER_INSTALL=""
	TERMUX_PKG_BREAKS="" # https://www.debian.org/doc/debian-policy/ch-relationships.html#s-binarydeps
	TERMUX_PKG_DEPENDS=""
	TERMUX_PKG_BUILD_DEPENDS=""
	TERMUX_PKG_HOMEPAGE=""
	TERMUX_PKG_DESCRIPTION="FIXME:Add description"
	TERMUX_PKG_KEEP_STATIC_LIBRARIES="false"
	TERMUX_PKG_ESSENTIAL=""
	TERMUX_PKG_CONFLICTS="" # https://www.debian.org/doc/debian-policy/ch-relationships.html#s-conflicts
	TERMUX_PKG_RECOMMENDS="" # https://www.debian.org/doc/debian-policy/ch-relationships.html#s-binarydeps
	TERMUX_PKG_SUGGESTS=""
	TERMUX_PKG_REPLACES=""
	TERMUX_PKG_PROVIDES="" #https://www.debian.org/doc/debian-policy/#virtual-packages-provides
	TERMUX_PKG_CONFFILES=""
	TERMUX_PKG_INCLUDE_IN_DEVPACKAGE=""
	TERMUX_PKG_DEVPACKAGE_DEPENDS=""
	# Set if a host build should be done in TERMUX_PKG_HOSTBUILD_DIR:
	TERMUX_PKG_HOSTBUILD=""
	TERMUX_PKG_FORCE_CMAKE=no # if the package has autotools as well as cmake, then set this to prefer cmake
	TERMUX_CMAKE_BUILD=Ninja # Which cmake generator to use
	TERMUX_PKG_HAS_DEBUG=yes # set to no if debug build doesn't exist or doesn't work, for example for python based packages

	unset CFLAGS CPPFLAGS LDFLAGS CXXFLAGS
}

# Save away and restore build setups which may change between builds.
termux_step_handle_buildarch() {
	# If $TERMUX_PREFIX already exists, it may have been built for a different arch
	local TERMUX_ARCH_FILE=/data/TERMUX_ARCH
	if [ -f "${TERMUX_ARCH_FILE}" ]; then
		local TERMUX_PREVIOUS_ARCH
		TERMUX_PREVIOUS_ARCH=$(cat $TERMUX_ARCH_FILE)
		if [ "$TERMUX_PREVIOUS_ARCH" != "$TERMUX_ARCH" ]; then
			local TERMUX_DATA_BACKUPDIRS=$TERMUX_TOPDIR/_databackups
			mkdir -p "$TERMUX_DATA_BACKUPDIRS"
			local TERMUX_DATA_PREVIOUS_BACKUPDIR=$TERMUX_DATA_BACKUPDIRS/$TERMUX_PREVIOUS_ARCH
			local TERMUX_DATA_CURRENT_BACKUPDIR=$TERMUX_DATA_BACKUPDIRS/$TERMUX_ARCH
			# Save current /data (removing old backup if any)
			if test -e "$TERMUX_DATA_PREVIOUS_BACKUPDIR"; then
				termux_error_exit "Directory already exists"
			fi
			if [ -d /data/data ]; then
				mv /data/data "$TERMUX_DATA_PREVIOUS_BACKUPDIR"
			fi
			# Restore new one (if any)
			if [ -d "$TERMUX_DATA_CURRENT_BACKUPDIR" ]; then
				mv "$TERMUX_DATA_CURRENT_BACKUPDIR" /data/data
			fi
		fi
	fi

	# Keep track of current arch we are building for.
	echo "$TERMUX_ARCH" > $TERMUX_ARCH_FILE
}

# Function to get TERMUX_PKG_VERSION from build.sh
source scripts/termux_extract_dep_info.sh

termux_download_deb() {
	local package=$1
	local package_arch=$2
	local version=$3
	local deb_file=${package}_${version}_${package_arch}.deb
	local pkg_hash=$(./scripts/get_hash_from_file.py ${TERMUX_COMMON_CACHEDIR}-${package_arch}/Packages $package $version)
	if [ "$pkg_hash" = "" ]; then
		return 1
	else
		termux_download $TERMUX_REPO_URL/$TERMUX_REPO_DISTRIBUTION/$TERMUX_REPO_COMPONENT/binary-${package_arch}/${deb_file} \
				$TERMUX_COMMON_CACHEDIR-$package_arch/${deb_file} \
				$pkg_hash
		return 0
	fi
}

# Script to download InRelease, verify it's signature and then download Packages.xz by hash
termux_step_get_repo_files() {
	# Ensure folders present (but not $TERMUX_PKG_SRCDIR, it will be created in build)
	mkdir -p "$TERMUX_COMMON_CACHEDIR" \
		 "$TERMUX_COMMON_CACHEDIR-$TERMUX_ARCH" \
		 "$TERMUX_COMMON_CACHEDIR-all" \
		 "$TERMUX_DEBDIR" \
		 "$TERMUX_PKG_BUILDDIR" \
		 "$TERMUX_PKG_PACKAGEDIR" \
		 "$TERMUX_PKG_TMPDIR" \
		 "$TERMUX_PKG_CACHEDIR" \
		 "$TERMUX_PKG_MASSAGEDIR" \
		 $TERMUX_PREFIX/{bin,etc,lib,libexec,share,tmp,include}
	if [ "$TERMUX_INSTALL_DEPS" = true ]; then
		if [ "$TERMUX_NO_CLEAN" = false ]; then
			# Remove all previously extracted/built files from $TERMUX_PREFIX:
			rm -rf $TERMUX_PREFIX
			rm -f /data/data/.built-packages/*
			# Setup bootstrap
			if [ $TERMUX_ARCH == aarch64 ]; then
				local bootstrap_sha256=2944ad699814329007d1f9c056e7c8323243c8b4a257cbd05904216f89fc3746
			elif [ $TERMUX_ARCH == i686 ]; then
				local bootstrap_sha256=8f4dee0b1e161689b60f330ac0cc813b56ab479f2cd789eb8459165a3be13bdb
			elif [ $TERMUX_ARCH == arm ]; then
				local bootstrap_sha256=f471c0af326677d87ca4926d54860d10d751dd4f8d615d5b1de902841601b41e
			elif [ $TERMUX_ARCH == x86_64 ]; then
				local bootstrap_sha256=93384f0343c13f604dbacd069276291bd7042fc6d42c6d7514c7e573d968c614
			fi
			termux_download https://termux.net/bootstrap/bootstrap-${TERMUX_ARCH}.zip \
					${TERMUX_COMMON_CACHEDIR}/bootstrap-${TERMUX_ARCH}.zip \
					$bootstrap_sha256
			unzip -qo ${TERMUX_COMMON_CACHEDIR}/bootstrap-${TERMUX_ARCH}.zip -d $TERMUX_PREFIX
			(
				cd $TERMUX_PREFIX
				while read link; do
					ln -sf ${link/←/ }
				done<SYMLINKS.txt
				rm SYMLINKS.txt
			)
		fi
		# Import Fornwalls key:
		gpg --quiet --import packages/apt/trusted.gpg
		(
			cd ${TERMUX_COMMON_CACHEDIR}
			curl --fail -LO "$TERMUX_REPO_URL/$TERMUX_REPO_DISTRIBUTION/InRelease" \
			    || termux_error_exit "Download of $TERMUX_REPO_URL/$TERMUX_REPO_DISTRIBUTION/InRelease failed"
			gpg --verify InRelease
		)
		for arch in all $TERMUX_ARCH; do
		local packages_hash=$(./scripts/get_hash_from_file.py ${TERMUX_COMMON_CACHEDIR}/InRelease $arch)
		termux_download "$TERMUX_REPO_URL/$TERMUX_REPO_DISTRIBUTION/$TERMUX_REPO_COMPONENT/binary-$arch/Packages.xz" \
				"${TERMUX_COMMON_CACHEDIR}-$arch/Packages.xz" \
				$packages_hash
		xz --keep -df "${TERMUX_COMMON_CACHEDIR}-$arch/Packages.xz"
		done
	fi
}

# Source the package build script and start building. No to be overridden by packages.
termux_step_start_build() {
	# shellcheck source=/dev/null
	source "$TERMUX_PKG_BUILDER_SCRIPT"

	TERMUX_STANDALONE_TOOLCHAIN="$TERMUX_COMMON_CACHEDIR/${TERMUX_NDK_VERSION}-${TERMUX_ARCH}-${TERMUX_PKG_API_LEVEL}"
	# Bump the below version if a change is made in toolchain setup to ensure
	# that everyone gets an updated toolchain:
	TERMUX_STANDALONE_TOOLCHAIN+="-v4"

	if [ -n "${TERMUX_PKG_BLACKLISTED_ARCHES:=""}" ] && [ "$TERMUX_PKG_BLACKLISTED_ARCHES" != "${TERMUX_PKG_BLACKLISTED_ARCHES/$TERMUX_ARCH/}" ]; then
		echo "Skipping building $TERMUX_PKG_NAME for arch $TERMUX_ARCH"
		exit 0
	fi

	local TERMUX_ALL_DEPS=$(./scripts/buildorder.py "$TERMUX_PKG_BUILDER_DIR" | sed 's%packages/%%g')
	if [ "$TERMUX_SKIP_DEPCHECK" = false ] && [ "$TERMUX_INSTALL_DEPS" = true ]; then
		# Download dependencies
		local pkg dep_arch dep_version deb_file _PKG_DEPENDS _PKG_BUILD_DEPENDS
		# remove (>= 1.0) and similar version tags with sed:
		_PKG_DEPENDS=$(echo ${TERMUX_PKG_DEPENDS//,/ } | sed "s/[(][^)]*[)]//g")
		_PKG_BUILD_DEPENDS=${TERMUX_PKG_BUILD_DEPENDS//,/ }
		for pkg in $_PKG_DEPENDS $_PKG_BUILD_DEPENDS; do
			# llvm doesn't build if ndk-sysroot is installed:
			if [ "$pkg" = "ndk-sysroot" ]; then continue; fi
			read dep_arch dep_version <<< $(termux_extract_dep_info "$pkg")

			if [ ! "$TERMUX_QUIET_BUILD" = true ]; then
				echo "Downloading dependency $pkg@$dep_version if necessary..."
			fi
			if ! termux_download_deb $pkg $dep_arch $dep_version; then
				echo "Download of $pkg@$dep_version from $TERMUX_REPO_URL failed, building instead"
				./build-package.sh -a $TERMUX_ARCH -I "$pkg"
				continue
			else
				if [ ! "$TERMUX_QUIET_BUILD" = true ]; then echo "Extracting $pkg..."; fi
				(
					cd $TERMUX_COMMON_CACHEDIR-$dep_arch
					ar x ${pkg}_${dep_version}_${dep_arch}.deb data.tar.xz
					tar -xf data.tar.xz --no-overwrite-dir -C /
				)
			fi

			if termux_download_deb $pkg-dev $dep_arch $dep_version; then
				(
					cd $TERMUX_COMMON_CACHEDIR-$dep_arch
					ar x $pkg-dev_${dep_version}_${dep_arch}.deb data.tar.xz
					tar xf data.tar.xz --no-overwrite-dir -C /
				)
			else
				echo "Download of $pkg-dev@$dep_version from $TERMUX_REPO_URL failed"
			fi
			mkdir -p /data/data/.built-packages
			echo "$dep_version" > "/data/data/.built-packages/$pkg"
		done
	elif [ "$TERMUX_SKIP_DEPCHECK" = false ] && [ "$TERMUX_INSTALL_DEPS" = false ]; then
		# Build dependencies
		local pkg
		for pkg in $TERMUX_ALL_DEPS; do
			echo "Building dependency $pkg if necessary..."
			# Built dependencies are put in the default TERMUX_DEBDIR instead of the specified one
			./build-package.sh -a $TERMUX_ARCH -s "$pkg"
		done
	fi

	TERMUX_PKG_FULLVERSION=$TERMUX_PKG_VERSION
	if [ "$TERMUX_PKG_REVISION" != "0" ] || [ "$TERMUX_PKG_FULLVERSION" != "${TERMUX_PKG_FULLVERSION/-/}" ]; then
		# "0" is the default revision, so only include it if the upstream versions contains "-" itself
		TERMUX_PKG_FULLVERSION+="-$TERMUX_PKG_REVISION"
	fi

	if [ "$TERMUX_DEBUG" = true ]; then
		if [ "$TERMUX_PKG_HAS_DEBUG" == "yes" ]; then
			DEBUG="-dbg"
		else
			echo "Skipping building debug build for $TERMUX_PKG_NAME"
			exit 0
		fi
	else
		DEBUG=""
	fi

	if [ -z "$TERMUX_DEBUG" ] &&
	   [ -z "${TERMUX_FORCE_BUILD+x}" ] &&
	   [ -e "/data/data/.built-packages/$TERMUX_PKG_NAME" ]; then
		if [ "$(cat "/data/data/.built-packages/$TERMUX_PKG_NAME")" = "$TERMUX_PKG_FULLVERSION" ]; then
			echo "$TERMUX_PKG_NAME@$TERMUX_PKG_FULLVERSION built - skipping (rm /data/data/.built-packages/$TERMUX_PKG_NAME to force rebuild)"
			exit 0
		fi
	fi

	# Cleanup old state:
	rm -Rf "$TERMUX_PKG_BUILDDIR" \
		"$TERMUX_PKG_PACKAGEDIR" \
		"$TERMUX_PKG_SRCDIR" \
		"$TERMUX_PKG_TMPDIR" \
		"$TERMUX_PKG_MASSAGEDIR"

	# Ensure folders present (but not $TERMUX_PKG_SRCDIR, it will be created in build)
	mkdir -p "$TERMUX_COMMON_CACHEDIR" \
		 "$TERMUX_DEBDIR" \
		 "$TERMUX_PKG_BUILDDIR" \
		 "$TERMUX_PKG_PACKAGEDIR" \
		 "$TERMUX_PKG_TMPDIR" \
		 "$TERMUX_PKG_CACHEDIR" \
		 "$TERMUX_PKG_MASSAGEDIR" \
		 $TERMUX_PREFIX/{bin,etc,lib,libexec,share,tmp,include}

	# Make $TERMUX_PREFIX/bin/sh executable on the builder, so that build
	# scripts can assume that it works on both builder and host later on:
	ln -f -s /bin/sh "$TERMUX_PREFIX/bin/sh"

	local TERMUX_ELF_CLEANER_SRC=$TERMUX_COMMON_CACHEDIR/termux-elf-cleaner.cpp
	local TERMUX_ELF_CLEANER_VERSION
	TERMUX_ELF_CLEANER_VERSION=$(bash -c ". $TERMUX_SCRIPTDIR/packages/termux-elf-cleaner/build.sh; echo \$TERMUX_PKG_VERSION")
	termux_download \
		"https://raw.githubusercontent.com/termux/termux-elf-cleaner/v$TERMUX_ELF_CLEANER_VERSION/termux-elf-cleaner.cpp" \
		"$TERMUX_ELF_CLEANER_SRC" \
		62c3cf9813756a1b262108fbc39684c5cfd3f9a69b376276bb1ac6af138f5fa2
	if [ "$TERMUX_ELF_CLEANER_SRC" -nt "$TERMUX_ELF_CLEANER" ]; then
		g++ -std=c++11 -Wall -Wextra -pedantic -Os "$TERMUX_ELF_CLEANER_SRC" -o "$TERMUX_ELF_CLEANER"
	fi

	if [ -n "$TERMUX_PKG_BUILD_IN_SRC" ]; then
		echo "Building in src due to TERMUX_PKG_BUILD_IN_SRC being set" > "$TERMUX_PKG_BUILDDIR/BUILDING_IN_SRC.txt"
		TERMUX_PKG_BUILDDIR=$TERMUX_PKG_SRCDIR
	fi

	echo "termux - building $TERMUX_PKG_NAME for arch $TERMUX_ARCH..."
	test -t 1 && printf "\033]0;%s...\007" "$TERMUX_PKG_NAME"

	# Avoid exporting PKG_CONFIG_LIBDIR until after termux_step_host_build.
	export TERMUX_PKG_CONFIG_LIBDIR=$TERMUX_PREFIX/lib/pkgconfig
	# Add a pkg-config file for the system zlib.
	mkdir -p "$TERMUX_PKG_CONFIG_LIBDIR"
	cat > "$TERMUX_PKG_CONFIG_LIBDIR/zlib.pc" <<-HERE
		Name: zlib
		Description: zlib compression library
		Version: 1.2.8
		Requires:
		Libs: -lz
	HERE

	# Keep track of when build started so we can see what files have been created.
	# We start by sleeping so that any generated files above (such as zlib.pc) get
	# an older timestamp than the TERMUX_BUILD_TS_FILE.
	sleep 1
	TERMUX_BUILD_TS_FILE=$TERMUX_PKG_TMPDIR/timestamp_$TERMUX_PKG_NAME
	touch "$TERMUX_BUILD_TS_FILE"
}

# Run just after sourcing $TERMUX_PKG_BUILDER_SCRIPT. May be overridden by packages.
termux_step_extract_package() {
	if [ -z "${TERMUX_PKG_SRCURL:=""}" ] || [ -n "${TERMUX_PKG_SKIP_SRC_EXTRACT:=""}" ]; then
		mkdir -p "$TERMUX_PKG_SRCDIR"
		return
	fi
	cd "$TERMUX_PKG_TMPDIR"
	local PKG_SRCURL=(${TERMUX_PKG_SRCURL[@]})
	local PKG_SHA256=(${TERMUX_PKG_SHA256[@]})
	if  [ ! ${#PKG_SRCURL[@]} == ${#PKG_SHA256[@]} ] && [ ! ${#PKG_SHA256[@]} == 0 ]; then
		termux_error_exit "Error: length of TERMUX_PKG_SRCURL isn't equal to length of TERMUX_PKG_SHA256."
	fi
	# STRIP=1 extracts archives straight into TERMUX_PKG_SRCDIR while STRIP=0 puts them in subfolders. zip has same behaviour per default
	# If this isn't desired then this can be fixed in termux_step_post_extract_package.
	local STRIP=1
	for i in $(seq 0 $(( ${#PKG_SRCURL[@]}-1 ))); do
		test "$i" -gt 0 && STRIP=0
		local filename
		filename=$(basename "${PKG_SRCURL[$i]}")
		local file="$TERMUX_PKG_CACHEDIR/$filename"
		# Allow TERMUX_PKG_SHA256 to be empty:
		set +u
		termux_download "${PKG_SRCURL[$i]}" "$file" "${PKG_SHA256[$i]}"
		set -u

		local folder
		set +o pipefail
		if [ "${file##*.}" = zip ]; then
			folder=`unzip -qql "$file" | head -n1 | tr -s ' ' | cut -d' ' -f5-`
			rm -Rf $folder
			unzip -q "$file"
			mv $folder "$TERMUX_PKG_SRCDIR"
		else
			mkdir -p "$TERMUX_PKG_SRCDIR"
			tar xf "$file" -C "$TERMUX_PKG_SRCDIR" --strip-components=$STRIP
		fi
		set -o pipefail
	done
}

# Hook for packages to act just after the package has been extracted.
# Invoked in $TERMUX_PKG_SRCDIR.
termux_step_post_extract_package() {
        return
}

# Optional host build. Not to be overridden by packages.
termux_step_handle_hostbuild() {
	if [ "x$TERMUX_PKG_HOSTBUILD" = "x" ]; then return; fi

	cd "$TERMUX_PKG_SRCDIR"
	for patch in $TERMUX_PKG_BUILDER_DIR/*.patch.beforehostbuild; do
		test -f "$patch" && sed "s%\@TERMUX_PREFIX\@%${TERMUX_PREFIX}%g" "$patch" | patch --silent -p1
	done

	local TERMUX_HOSTBUILD_MARKER="$TERMUX_PKG_HOSTBUILD_DIR/TERMUX_BUILT_FOR_$TERMUX_PKG_VERSION"
	if [ ! -f "$TERMUX_HOSTBUILD_MARKER" ]; then
		rm -Rf "$TERMUX_PKG_HOSTBUILD_DIR"
		mkdir -p "$TERMUX_PKG_HOSTBUILD_DIR"
		cd "$TERMUX_PKG_HOSTBUILD_DIR"
		termux_step_host_build
		touch "$TERMUX_HOSTBUILD_MARKER"
	fi
}

# Perform a host build. Will be called in $TERMUX_PKG_HOSTBUILD_DIR.
# After termux_step_post_extract_package() and before termux_step_patch_package()
termux_step_host_build() {
	"$TERMUX_PKG_SRCDIR/configure" ${TERMUX_PKG_EXTRA_HOSTBUILD_CONFIGURE_ARGS}
	make -j "$TERMUX_MAKE_PROCESSES"
}

# Setup a standalone Android NDK toolchain. Not to be overridden by packages.
termux_step_setup_toolchain() {
	# We put this after system PATH to avoid picking up toolchain stripped python
	export PATH=$PATH:$TERMUX_STANDALONE_TOOLCHAIN/bin

	export CFLAGS=""
	export LDFLAGS="-L${TERMUX_PREFIX}/lib"

	export AS=${TERMUX_HOST_PLATFORM}-clang
	export CC=$TERMUX_HOST_PLATFORM-clang
	export CXX=$TERMUX_HOST_PLATFORM-clang++

	export AR=$TERMUX_HOST_PLATFORM-ar
	export CPP=${TERMUX_HOST_PLATFORM}-cpp
	export CC_FOR_BUILD=gcc
	export LD=$TERMUX_HOST_PLATFORM-ld
	export OBJDUMP=$TERMUX_HOST_PLATFORM-objdump
	# Setup pkg-config for cross-compiling:
	export PKG_CONFIG=$TERMUX_STANDALONE_TOOLCHAIN/bin/${TERMUX_HOST_PLATFORM}-pkg-config
	export RANLIB=$TERMUX_HOST_PLATFORM-ranlib
	export READELF=$TERMUX_HOST_PLATFORM-readelf
	export STRIP=$TERMUX_HOST_PLATFORM-strip

	# Android 7 started to support DT_RUNPATH (but not DT_RPATH), so we may want
	# LDFLAGS+="-Wl,-rpath=$TERMUX_PREFIX/lib -Wl,--enable-new-dtags"
	# and no longer remove DT_RUNPATH in termux-elf-cleaner.

	if [ "$TERMUX_ARCH" = "arm" ]; then
		# https://developer.android.com/ndk/guides/standalone_toolchain.html#abi_compatibility:
		# "We recommend using the -mthumb compiler flag to force the generation of 16-bit Thumb-2 instructions".
		# With r13 of the ndk ruby 2.4.0 segfaults when built on arm with clang without -mthumb.
		CFLAGS+=" -march=armv7-a -mfpu=neon -mfloat-abi=softfp -mthumb"
		LDFLAGS+=" -march=armv7-a"
	elif [ "$TERMUX_ARCH" = "i686" ]; then
		# From $NDK/docs/CPU-ARCH-ABIS.html:
		CFLAGS+=" -march=i686 -msse3 -mstackrealign -mfpmath=sse"
	elif [ "$TERMUX_ARCH" = "aarch64" ]; then
		:
	elif [ "$TERMUX_ARCH" = "x86_64" ]; then
		:
	else
		termux_error_exit "Invalid arch '$TERMUX_ARCH' - support arches are 'arm', 'i686', 'aarch64', 'x86_64'"
	fi

	if [ -n "$TERMUX_DEBUG" ]; then
		CFLAGS+=" -g3 -O1 -fstack-protector --param ssp-buffer-size=4 -D_FORTIFY_SOURCE=2"
	else
		if [ $TERMUX_ARCH = arm ]; then
			CFLAGS+=" -Os"
		else
			CFLAGS+=" -Oz"
		fi
	fi

	export CXXFLAGS="$CFLAGS"
	export CPPFLAGS="-I${TERMUX_PREFIX}/include"

	# If libandroid-support is declared as a dependency, link to it explicitly:
	if [ "$TERMUX_PKG_DEPENDS" != "${TERMUX_PKG_DEPENDS/libandroid-support/}" ]; then
		LDFLAGS+=" -landroid-support"
	fi

	export ac_cv_func_getpwent=no
	export ac_cv_func_getpwnam=no
	export ac_cv_func_getpwuid=no
	export ac_cv_func_sigsetmask=no
	export ac_cv_c_bigendian=no

	if [ ! -d $TERMUX_STANDALONE_TOOLCHAIN ]; then
		# Do not put toolchain in place until we are done with setup, to avoid having a half setup
		# toolchain left in place if something goes wrong (or process is just aborted):
		local _TERMUX_TOOLCHAIN_TMPDIR=${TERMUX_STANDALONE_TOOLCHAIN}-tmp
		rm -Rf $_TERMUX_TOOLCHAIN_TMPDIR

		local _NDK_ARCHNAME=$TERMUX_ARCH
		if [ "$TERMUX_ARCH" = "aarch64" ]; then
			_NDK_ARCHNAME=arm64
		elif [ "$TERMUX_ARCH" = "i686" ]; then
			_NDK_ARCHNAME=x86
		fi

		"$NDK/build/tools/make_standalone_toolchain.py" \
			--api "$TERMUX_PKG_API_LEVEL" \
			--arch $_NDK_ARCHNAME \
			--stl=libc++ \
			--install-dir $_TERMUX_TOOLCHAIN_TMPDIR

		# Remove android-support header wrapping not needed on android-21:
		rm -Rf $_TERMUX_TOOLCHAIN_TMPDIR/sysroot/usr/local

		if [ "$TERMUX_ARCH" = "aarch64" ]; then
			# Use gold by default to work around https://github.com/android-ndk/ndk/issues/148
			cp $_TERMUX_TOOLCHAIN_TMPDIR/bin/aarch64-linux-android-ld.gold \
			    $_TERMUX_TOOLCHAIN_TMPDIR/bin/aarch64-linux-android-ld
			cp $_TERMUX_TOOLCHAIN_TMPDIR/aarch64-linux-android/bin/ld.gold \
			    $_TERMUX_TOOLCHAIN_TMPDIR/aarch64-linux-android/bin/ld
		fi

		if [ "$TERMUX_ARCH" = "arm" ]; then
			# Linker wrapper script to add '--exclude-libs libgcc.a', see
			# https://github.com/android-ndk/ndk/issues/379
			# https://android-review.googlesource.com/#/c/389852/
			local linker
			for linker in ld ld.bfd ld.gold; do
				local wrap_linker=$_TERMUX_TOOLCHAIN_TMPDIR/$TERMUX_HOST_PLATFORM/bin/$linker
				local real_linker=$_TERMUX_TOOLCHAIN_TMPDIR/$TERMUX_HOST_PLATFORM/bin/$linker.real
				cp $wrap_linker $real_linker
				echo '#!/bin/bash' > $wrap_linker
				echo -n '`dirname $0`/' >> $wrap_linker
				echo -n $linker.real >> $wrap_linker
				echo ' --exclude-libs libgcc.a "$@"' >> $wrap_linker
			done
		fi

		# Setup the cpp preprocessor:
		cp $_TERMUX_TOOLCHAIN_TMPDIR/bin/$TERMUX_HOST_PLATFORM-clang \
		   $_TERMUX_TOOLCHAIN_TMPDIR/bin/$TERMUX_HOST_PLATFORM-cpp
		sed -i 's/clang70/clang70 -E/' \
		   $_TERMUX_TOOLCHAIN_TMPDIR/bin/$TERMUX_HOST_PLATFORM-cpp

		cd $_TERMUX_TOOLCHAIN_TMPDIR/sysroot

		for f in $TERMUX_SCRIPTDIR/ndk-patches/*.patch; do
			sed "s%\@TERMUX_PREFIX\@%${TERMUX_PREFIX}%g" "$f" | \
				sed "s%\@TERMUX_HOME\@%${TERMUX_ANDROID_HOME}%g" | \
				patch --silent -p1;
		done
		# elf.h: Taken from glibc since the elf.h in the NDK is lacking.
		# ifaddrs.h: Added in android-24 unified headers, use a inline implementation for now.
		# langinfo.h: Inline implementation of nl_langinfo().
		# iconv.h: Header for iconv, implemented in libandroid-support.
		cp "$TERMUX_SCRIPTDIR"/ndk-patches/{ifaddrs.h,libintl.h,langinfo.h,iconv.h} usr/include

		# Remove <sys/shm.h> from the NDK in favour of that from the libandroid-shmem.
		# Remove <sys/sem.h> as it doesn't work for non-root.
		# Remove <glob.h> as we currently provide it from libandroid-glob.
		# Remove <spawn.h> as it's only for future (later than android-27).
		rm usr/include/sys/{shm.h,sem.h} usr/include/{glob.h,spawn.h}

		sed -i "s/define __ANDROID_API__ __ANDROID_API_FUTURE__/define __ANDROID_API__ $TERMUX_PKG_API_LEVEL/" \
			usr/include/android/api-level.h

		local _LIBDIR=usr/lib
		if [ $TERMUX_ARCH = x86_64 ]; then _LIBDIR+=64; fi
		$TERMUX_ELF_CLEANER $_LIBDIR/*.so

		# zlib is really version 1.2.8 in the Android platform (at least
		# starting from Android 5), not older as the NDK headers claim.
		for file in zconf.h zlib.h; do
			curl -o usr/include/$file \
			        https://raw.githubusercontent.com/madler/zlib/v1.2.8/$file
		done
		unset file
		cd $_TERMUX_TOOLCHAIN_TMPDIR/include/c++/4.9.x
                sed "s%\@TERMUX_HOST_PLATFORM\@%${TERMUX_HOST_PLATFORM}%g" $TERMUX_SCRIPTDIR/ndk-patches/*.cpppatch | patch -p1
		# Fix relative path in gcc/g++ script:
		sed -i "s%\`dirname \$0\`/../../../../%$NDK/toolchains/%g" $_TERMUX_TOOLCHAIN_TMPDIR/bin/${TERMUX_HOST_PLATFORM}-gcc
		sed -i "s%\`dirname \$0\`/../../../../%$NDK/toolchains/%g" $_TERMUX_TOOLCHAIN_TMPDIR/bin/${TERMUX_HOST_PLATFORM}-g++
		mv $_TERMUX_TOOLCHAIN_TMPDIR $TERMUX_STANDALONE_TOOLCHAIN
	fi

	local _STL_LIBFILE_NAME=libc++_shared.so
	if [ ! -f $TERMUX_PREFIX/lib/libstdc++.so ]; then
		# Setup libc++_shared.so in $PREFIX/lib and libstdc++.so as a link to it,
		# so that other C++ using packages links to it instead of the default android
		# C++ library which does not support exceptions or STL:
		# https://developer.android.com/ndk/guides/cpp-support.html
		# We do however want to avoid installing this, to avoid problems where e.g.
		# libm.so on some i686 devices links against libstdc++.so.
		# The libc++_shared.so library will be packaged in the libc++ package
		# which is part of the base Termux installation.
		mkdir -p "$TERMUX_PREFIX/lib"
		cd "$TERMUX_PREFIX/lib"

		local _STL_LIBFILE=
		if [ "$TERMUX_ARCH" = arm ]; then
			local _STL_LIBFILE=$TERMUX_STANDALONE_TOOLCHAIN/${TERMUX_HOST_PLATFORM}/lib/armv7-a/$_STL_LIBFILE_NAME
		elif [ "$TERMUX_ARCH" = x86_64 ]; then
			local _STL_LIBFILE=$TERMUX_STANDALONE_TOOLCHAIN/${TERMUX_HOST_PLATFORM}/lib64/$_STL_LIBFILE_NAME
		else
			local _STL_LIBFILE=$TERMUX_STANDALONE_TOOLCHAIN/${TERMUX_HOST_PLATFORM}/lib/$_STL_LIBFILE_NAME
		fi

		cp "$_STL_LIBFILE" .
		$STRIP --strip-unneeded $_STL_LIBFILE_NAME
		$TERMUX_ELF_CLEANER $_STL_LIBFILE_NAME
		if [ $TERMUX_ARCH = "arm" ]; then
			# Use a linker script to get libunwind.a.
			echo 'INPUT(-lunwind -lc++_shared)' > libstdc++.so
		else
			ln -f $_STL_LIBFILE_NAME libstdc++.so
		fi
	fi

	export PKG_CONFIG_LIBDIR="$TERMUX_PKG_CONFIG_LIBDIR"
	# Create a pkg-config wrapper. We use path to host pkg-config to
	# avoid picking up a cross-compiled pkg-config later on.
	local _HOST_PKGCONFIG
	_HOST_PKGCONFIG=$(which pkg-config)
	mkdir -p $TERMUX_STANDALONE_TOOLCHAIN/bin "$PKG_CONFIG_LIBDIR"
	cat > "$PKG_CONFIG" <<-HERE
		#!/bin/sh
		export PKG_CONFIG_DIR=
		export PKG_CONFIG_LIBDIR=$PKG_CONFIG_LIBDIR
		exec $_HOST_PKGCONFIG "\$@"
	HERE
	chmod +x "$PKG_CONFIG"
}

# Apply all *.patch files for the package. Not to be overridden by packages.
termux_step_patch_package() {
	cd "$TERMUX_PKG_SRCDIR"
	local DEBUG_PATCHES=""
	if [ "$TERMUX_DEBUG" == "true" ] && [ -f $TERMUX_PKG_BUILDER_DIR/*.patch.debug ] ; then
		DEBUG_PATCHES="$(ls $TERMUX_PKG_BUILDER_DIR/*.patch.debug)"
	fi
	# Suffix patch with ".patch32" or ".patch64" to only apply for these bitnesses:
	shopt -s nullglob
	for patch in $TERMUX_PKG_BUILDER_DIR/*.patch{$TERMUX_ARCH_BITS,} $DEBUG_PATCHES; do
		test -f "$patch" && sed "s%\@TERMUX_PREFIX\@%${TERMUX_PREFIX}%g" "$patch" | \
			sed "s%\@TERMUX_HOME\@%${TERMUX_ANDROID_HOME}%g" | \
			patch --silent -p1
	done
	shopt -u nullglob
}

# Replace autotools build-aux/config.{sub,guess} with ours to add android targets.
termux_step_replace_guess_scripts() {
	cd "$TERMUX_PKG_SRCDIR"
	find . -name config.sub -exec chmod u+w '{}' \; -exec cp "$TERMUX_SCRIPTDIR/scripts/config.sub" '{}' \;
	find . -name config.guess -exec chmod u+w '{}' \; -exec cp "$TERMUX_SCRIPTDIR/scripts/config.guess" '{}' \;
}

# For package scripts to override. Called in $TERMUX_PKG_BUILDDIR.
termux_step_pre_configure() {
	return
}

termux_step_configure_autotools() {
	if [ ! -e "$TERMUX_PKG_SRCDIR/configure" ]; then return; fi

	local DISABLE_STATIC="--disable-static"
	if [ "$TERMUX_PKG_EXTRA_CONFIGURE_ARGS" != "${TERMUX_PKG_EXTRA_CONFIGURE_ARGS/--enable-static/}" ]; then
		# Do not --disable-static if package explicitly enables it (e.g. gdb needs enable-static to build)
		DISABLE_STATIC=""
	fi

	local DISABLE_NLS="--disable-nls"
	if [ "$TERMUX_PKG_EXTRA_CONFIGURE_ARGS" != "${TERMUX_PKG_EXTRA_CONFIGURE_ARGS/--enable-nls/}" ]; then
		# Do not --disable-nls if package explicitly enables it (for gettext itself)
		DISABLE_NLS=""
	fi

	local ENABLE_SHARED="--enable-shared"
	if [ "$TERMUX_PKG_EXTRA_CONFIGURE_ARGS" != "${TERMUX_PKG_EXTRA_CONFIGURE_ARGS/--disable-shared/}" ]; then
		ENABLE_SHARED=""
	fi

	local HOST_FLAG="--host=$TERMUX_HOST_PLATFORM"
	if [ "$TERMUX_PKG_EXTRA_CONFIGURE_ARGS" != "${TERMUX_PKG_EXTRA_CONFIGURE_ARGS/--host=/}" ]; then
		HOST_FLAG=""
	fi

	local LIBEXEC_FLAG="--libexecdir=$TERMUX_PREFIX/libexec"
	if [ "$TERMUX_PKG_EXTRA_CONFIGURE_ARGS" != "${TERMUX_PKG_EXTRA_CONFIGURE_ARGS/--libexecdir=/}" ]; then
		LIBEXEC_FLAG=""
	fi

	local QUIET_BUILD=
	if [ ! -z ${TERMUX_QUIET_BUILD+x} ]; then
		QUIET_BUILD="--enable-silent-rules --silent --quiet"
	fi

	# Some packages provides a $PKG-config script which some configure scripts pickup instead of pkg-config:
	mkdir "$TERMUX_PKG_TMPDIR/config-scripts"
	for f in $TERMUX_PREFIX/bin/*config; do
		test -f "$f" && cp "$f" "$TERMUX_PKG_TMPDIR/config-scripts"
	done
	export PATH=$TERMUX_PKG_TMPDIR/config-scripts:$PATH

	# Avoid gnulib wrapping of functions when cross compiling. See
	# http://wiki.osdev.org/Cross-Porting_Software#Gnulib
	# https://gitlab.com/sortix/sortix/wikis/Gnulib
	# https://github.com/termux/termux-packages/issues/76
	local AVOID_GNULIB=""
	AVOID_GNULIB+=" ac_cv_func_nl_langinfo=yes"
	AVOID_GNULIB+=" ac_cv_func_calloc_0_nonnull=yes"
	AVOID_GNULIB+=" ac_cv_func_chown_works=yes"
	AVOID_GNULIB+=" ac_cv_func_getgroups_works=yes"
	AVOID_GNULIB+=" ac_cv_func_malloc_0_nonnull=yes"
	AVOID_GNULIB+=" ac_cv_func_realloc_0_nonnull=yes"
	AVOID_GNULIB+=" am_cv_func_working_getline=yes"
	AVOID_GNULIB+=" gl_cv_func_dup2_works=yes"
	AVOID_GNULIB+=" gl_cv_func_fcntl_f_dupfd_cloexec=yes"
	AVOID_GNULIB+=" gl_cv_func_fcntl_f_dupfd_works=yes"
	AVOID_GNULIB+=" gl_cv_func_fnmatch_posix=yes"
	AVOID_GNULIB+=" gl_cv_func_getcwd_abort_bug=no"
	AVOID_GNULIB+=" gl_cv_func_getcwd_null=yes"
	AVOID_GNULIB+=" gl_cv_func_getcwd_path_max=yes"
	AVOID_GNULIB+=" gl_cv_func_getcwd_posix_signature=yes"
	AVOID_GNULIB+=" gl_cv_func_gettimeofday_clobber=no"
	AVOID_GNULIB+=" gl_cv_func_gettimeofday_posix_signature=yes"
	AVOID_GNULIB+=" gl_cv_func_link_works=yes"
	AVOID_GNULIB+=" gl_cv_func_lstat_dereferences_slashed_symlink=yes"
	AVOID_GNULIB+=" gl_cv_func_malloc_0_nonnull=yes"
	AVOID_GNULIB+=" gl_cv_func_memchr_works=yes"
	AVOID_GNULIB+=" gl_cv_func_mkdir_trailing_dot_works=yes"
	AVOID_GNULIB+=" gl_cv_func_mkdir_trailing_slash_works=yes"
	AVOID_GNULIB+=" gl_cv_func_mkfifo_works=yes"
	AVOID_GNULIB+=" gl_cv_func_mknod_works=yes"
	AVOID_GNULIB+=" gl_cv_func_realpath_works=yes"
	AVOID_GNULIB+=" gl_cv_func_select_detects_ebadf=yes"
	AVOID_GNULIB+=" gl_cv_func_snprintf_posix=yes"
	AVOID_GNULIB+=" gl_cv_func_snprintf_retval_c99=yes"
	AVOID_GNULIB+=" gl_cv_func_snprintf_truncation_c99=yes"
	AVOID_GNULIB+=" gl_cv_func_stat_dir_slash=yes"
	AVOID_GNULIB+=" gl_cv_func_stat_file_slash=yes"
	AVOID_GNULIB+=" gl_cv_func_strerror_0_works=yes"
	AVOID_GNULIB+=" gl_cv_func_symlink_works=yes"
	AVOID_GNULIB+=" gl_cv_func_tzset_clobber=no"
	AVOID_GNULIB+=" gl_cv_func_unlink_honors_slashes=yes"
	AVOID_GNULIB+=" gl_cv_func_unlink_honors_slashes=yes"
	AVOID_GNULIB+=" gl_cv_func_vsnprintf_posix=yes"
	AVOID_GNULIB+=" gl_cv_func_vsnprintf_zerosize_c99=yes"
	AVOID_GNULIB+=" gl_cv_func_wcwidth_works=yes"
	AVOID_GNULIB+=" gl_cv_func_working_getdelim=yes"
	AVOID_GNULIB+=" gl_cv_func_working_mkstemp=yes"
	AVOID_GNULIB+=" gl_cv_func_working_mktime=yes"
	AVOID_GNULIB+=" gl_cv_func_working_strerror=yes"
	AVOID_GNULIB+=" gl_cv_header_working_fcntl_h=yes"
	AVOID_GNULIB+=" gl_cv_C_locale_sans_EILSEQ=yes"

	# NOTE: We do not want to quote AVOID_GNULIB as we want word expansion.
	# shellcheck disable=SC2086
	env $AVOID_GNULIB "$TERMUX_PKG_SRCDIR/configure" \
		--disable-dependency-tracking \
		--prefix=$TERMUX_PREFIX \
		--libdir=$TERMUX_PREFIX/lib \
		--disable-rpath --disable-rpath-hack \
		$HOST_FLAG \
		$TERMUX_PKG_EXTRA_CONFIGURE_ARGS \
		$DISABLE_NLS \
		$ENABLE_SHARED \
		$DISABLE_STATIC \
		$LIBEXEC_FLAG \
		$QUIET_BUILD
}

termux_step_configure_cmake() {
	termux_setup_cmake

	local TOOLCHAIN_ARGS="-DCMAKE_ANDROID_STANDALONE_TOOLCHAIN=$TERMUX_STANDALONE_TOOLCHAIN"
	local BUILD_TYPE=MinSizeRel
	test -n "$TERMUX_DEBUG" && BUILD_TYPE=Debug

	local CMAKE_PROC=$TERMUX_ARCH
	test $CMAKE_PROC == "arm" && CMAKE_PROC='armv7-a'
	local MAKE_PROGRAM_PATH
	if [ $TERMUX_CMAKE_BUILD = Ninja ]; then
		termux_setup_ninja
		MAKE_PROGRAM_PATH=`which ninja`
	else
		MAKE_PROGRAM_PATH=`which make`
	fi

	# XXX: CMAKE_{AR,RANLIB} needed for at least jsoncpp build to not
	# pick up cross compiled binutils tool in $PREFIX/bin:
	cmake -G "$TERMUX_CMAKE_BUILD" "$TERMUX_PKG_SRCDIR" \
		-DCMAKE_AR="$(which $AR)" \
		-DCMAKE_UNAME="$(which uname)" \
		-DCMAKE_RANLIB="$(which $RANLIB)" \
		-DCMAKE_BUILD_TYPE=$BUILD_TYPE \
		-DCMAKE_CROSSCOMPILING=True \
		-DCMAKE_C_FLAGS="$CFLAGS $CPPFLAGS" \
		-DCMAKE_CXX_FLAGS="$CXXFLAGS $CPPFLAGS" \
		-DCMAKE_LINKER="$TERMUX_STANDALONE_TOOLCHAIN/bin/$LD $LDFLAGS" \
		-DCMAKE_FIND_ROOT_PATH=$TERMUX_PREFIX \
		-DCMAKE_FIND_ROOT_PATH_MODE_INCLUDE=ONLY \
		-DCMAKE_FIND_ROOT_PATH_MODE_LIBRARY=ONLY \
		-DCMAKE_INSTALL_PREFIX=$TERMUX_PREFIX \
		-DCMAKE_MAKE_PROGRAM=$MAKE_PROGRAM_PATH \
		-DCMAKE_SYSTEM_PROCESSOR=$CMAKE_PROC \
		-DCMAKE_SYSTEM_NAME=Android \
		-DCMAKE_SYSTEM_VERSION=$TERMUX_PKG_API_LEVEL \
		-DCMAKE_SKIP_INSTALL_RPATH=ON \
		-DCMAKE_USE_SYSTEM_LIBRARIES=True \
		-DDOXYGEN_EXECUTABLE= \
		-DBUILD_TESTING=OFF \
		$TERMUX_PKG_EXTRA_CONFIGURE_ARGS $TOOLCHAIN_ARGS
}

termux_step_configure_meson() {
	termux_setup_meson
	CC=gcc CXX=g++ $TERMUX_MESON \
		$TERMUX_PKG_SRCDIR \
		$TERMUX_PKG_BUILDDIR \
		--cross-file $TERMUX_MESON_CROSSFILE \
		--prefix $TERMUX_PREFIX \
		--libdir lib \
		--buildtype minsize \
		--strip \
		$TERMUX_PKG_EXTRA_CONFIGURE_ARGS
}

termux_step_configure() {
	if [ "$TERMUX_PKG_FORCE_CMAKE" == 'no' ] && [ -f "$TERMUX_PKG_SRCDIR/configure" ]; then
		termux_step_configure_autotools
	elif [ -f "$TERMUX_PKG_SRCDIR/CMakeLists.txt" ]; then
		termux_step_configure_cmake
	elif [ -f "$TERMUX_PKG_SRCDIR/meson.build" ]; then
		termux_step_configure_meson
	fi
}

termux_step_post_configure() {
	return
}

termux_step_make() {
	local QUIET_BUILD=
	if [ ! -z ${TERMUX_QUIET_BUILD+x} ]; then
		QUIET_BUILD="-s"
	fi

	if test -f build.ninja; then
		ninja -j $TERMUX_MAKE_PROCESSES
	elif ls ./*akefile &> /dev/null || [ ! -z "$TERMUX_PKG_EXTRA_MAKE_ARGS" ]; then
		if [ -z "$TERMUX_PKG_EXTRA_MAKE_ARGS" ]; then
			make -j $TERMUX_MAKE_PROCESSES $QUIET_BUILD
		else
			make -j $TERMUX_MAKE_PROCESSES $QUIET_BUILD ${TERMUX_PKG_EXTRA_MAKE_ARGS}
		fi
	fi
}

termux_step_make_install() {
	if test -f build.ninja; then
		ninja -j $TERMUX_MAKE_PROCESSES install
	elif ls ./*akefile &> /dev/null || [ ! -z "$TERMUX_PKG_EXTRA_MAKE_ARGS" ]; then
		: "${TERMUX_PKG_MAKE_INSTALL_TARGET:="install"}"
		# Some packages have problem with parallell install, and it does not buy much, so use -j 1.
		if [ -z "$TERMUX_PKG_EXTRA_MAKE_ARGS" ]; then
			make -j 1 ${TERMUX_PKG_MAKE_INSTALL_TARGET}
		else
			make -j 1 ${TERMUX_PKG_EXTRA_MAKE_ARGS} ${TERMUX_PKG_MAKE_INSTALL_TARGET}
		fi
	elif test -f Cargo.toml; then
		termux_setup_rust
		cargo install --force \
			--target $CARGO_TARGET_NAME \
			--root $TERMUX_PREFIX \
			$TERMUX_PKG_EXTRA_CONFIGURE_ARGS
		# https://github.com/rust-lang/cargo/issues/3316:
		rm $TERMUX_PREFIX/.crates.toml
	fi
}

# Hook function for package scripts to override.
termux_step_post_make_install() {
	return
}

termux_step_extract_into_massagedir() {
	local TARBALL_ORIG=$TERMUX_PKG_PACKAGEDIR/${TERMUX_PKG_NAME}_orig.tar.gz

	# Build diff tar with what has changed during the build:
	cd $TERMUX_PREFIX
	tar -N "$TERMUX_BUILD_TS_FILE" \
		--exclude='lib/libc++_shared.so' --exclude='lib/libstdc++.so' \
		-czf "$TARBALL_ORIG" .

	# Extract tar in order to massage it
	mkdir -p "$TERMUX_PKG_MASSAGEDIR/$TERMUX_PREFIX"
	cd "$TERMUX_PKG_MASSAGEDIR/$TERMUX_PREFIX"
	tar xf "$TARBALL_ORIG"
	rm "$TARBALL_ORIG"
}

termux_step_massage() {
	cd "$TERMUX_PKG_MASSAGEDIR/$TERMUX_PREFIX"

	# Remove lib/charset.alias which is installed by gettext-using packages:
	rm -f lib/charset.alias

	# Remove non-english man pages:
	test -d share/man && (cd share/man; for f in `ls | grep -v man`; do rm -Rf $f; done )

	if [ -z "${TERMUX_PKG_KEEP_INFOPAGES+x}" ]; then
		# Remove info pages:
		rm -Rf share/info
	fi

	# Remove locale files we're not interested in::
	rm -Rf share/locale
	if [ -z "${TERMUX_PKG_KEEP_SHARE_DOC+x}" ]; then
		# Remove info pages:
		rm -Rf share/doc
	fi

	# Remove old kept libraries (readline):
	find . -name '*.old' -delete

	# Remove static libraries:
	if [ $TERMUX_PKG_KEEP_STATIC_LIBRARIES = "false" ]; then
		find . -name '*.a' -delete
		find . -name '*.la' -delete
	fi

	# Move over sbin to bin:
	for file in sbin/*; do if test -f "$file"; then mv "$file" bin/; fi; done

	# Remove world permissions and add write permissions.
	# The -f flag is used to suppress warnings about dangling symlinks (such
	# as ones to /system/... which may not exist on the build machine):
        find . -exec chmod -f u+w,g-rwx,o-rwx \{\} \;

	if [ "$TERMUX_DEBUG" = "" ]; then
		# Strip binaries. file(1) may fail for certain unusual files, so disable pipefail.
		set +e +o pipefail
		find . -type f | xargs -r file | grep -E "(executable|shared object)" | grep ELF | cut -f 1 -d : | \
			xargs -r "$STRIP" --strip-unneeded --preserve-dates
		set -e -o pipefail
	fi
	# Remove DT_ entries which the android 5.1 linker warns about:
	find . -type f -print0 | xargs -r -0 "$TERMUX_ELF_CLEANER"

	# Fix shebang paths:
	while IFS= read -r -d '' file
	do
		head -c 100 "$file" | grep -E "^#\!.*\\/bin\\/.*" | grep -q -E -v "^#\! ?\\/system" && sed --follow-symlinks -i -E "1 s@^#\!(.*)/bin/(.*)@#\!$TERMUX_PREFIX/bin/\2@" "$file"
	done < <(find -L . -type f -print0)

	test ! -z "$TERMUX_PKG_RM_AFTER_INSTALL" && rm -Rf $TERMUX_PKG_RM_AFTER_INSTALL

	find . -type d -empty -delete # Remove empty directories

	if [ -d share/man ]; then
		# Compress man pages with gzip:
		find share/man -type f -print0 | xargs -r -0 gzip
		# Update man page symlinks, e.g. unzstd.1 -> zstd.1:
		while IFS= read -r -d '' file
		do
			local _link_value
			_link_value=$(readlink $file)
			rm $file
			ln -s $_link_value.gz $file.gz
		done < <(find share/man -type l -print0)
	fi

	# Sub packages:
	if [ -d include ] && [ -z "${TERMUX_PKG_NO_DEVELSPLIT}" ]; then
		# Add virtual -dev sub package if there are include files:
		local _DEVEL_SUBPACKAGE_FILE=$TERMUX_PKG_TMPDIR/${TERMUX_PKG_NAME}-dev.subpackage.sh
		echo TERMUX_SUBPKG_INCLUDE=\"include share/vala share/man/man3 lib/pkgconfig share/aclocal lib/cmake $TERMUX_PKG_INCLUDE_IN_DEVPACKAGE\" > "$_DEVEL_SUBPACKAGE_FILE"
		echo "TERMUX_SUBPKG_DESCRIPTION=\"Development files for ${TERMUX_PKG_NAME}\"" >> "$_DEVEL_SUBPACKAGE_FILE"
		if [ -n "$TERMUX_PKG_DEVPACKAGE_DEPENDS" ]; then
			echo "TERMUX_SUBPKG_DEPENDS=\"$TERMUX_PKG_NAME,$TERMUX_PKG_DEVPACKAGE_DEPENDS\"" >> "$_DEVEL_SUBPACKAGE_FILE"
		else
			echo "TERMUX_SUBPKG_DEPENDS=\"$TERMUX_PKG_NAME\"" >> "$_DEVEL_SUBPACKAGE_FILE"
		fi
	fi
	# Now build all sub packages
	rm -Rf "$TERMUX_TOPDIR/$TERMUX_PKG_NAME/subpackages"
	for subpackage in $TERMUX_PKG_BUILDER_DIR/*.subpackage.sh $TERMUX_PKG_TMPDIR/*subpackage.sh; do
		test ! -f "$subpackage" && continue
		local SUB_PKG_NAME
		SUB_PKG_NAME=$(basename "$subpackage" .subpackage.sh)
		# Default value is same as main package, but sub package may override:
		local TERMUX_SUBPKG_PLATFORM_INDEPENDENT=$TERMUX_PKG_PLATFORM_INDEPENDENT
		local SUB_PKG_DIR=$TERMUX_TOPDIR/$TERMUX_PKG_NAME/subpackages/$SUB_PKG_NAME
		local TERMUX_SUBPKG_DEPENDS=""
		local TERMUX_SUBPKG_CONFLICTS=""
		local TERMUX_SUBPKG_REPLACES=""
		local TERMUX_SUBPKG_CONFFILES=""
		local SUB_PKG_MASSAGE_DIR=$SUB_PKG_DIR/massage/$TERMUX_PREFIX
		local SUB_PKG_PACKAGE_DIR=$SUB_PKG_DIR/package
		mkdir -p "$SUB_PKG_MASSAGE_DIR" "$SUB_PKG_PACKAGE_DIR"

		# shellcheck source=/dev/null
		source "$subpackage"

		for includeset in $TERMUX_SUBPKG_INCLUDE; do
			local _INCLUDE_DIRSET
			_INCLUDE_DIRSET=$(dirname "$includeset")
			test "$_INCLUDE_DIRSET" = "." && _INCLUDE_DIRSET=""
			if [ -e "$includeset" ] || [ -L "$includeset" ]; then
				# Add the -L clause to handle relative symbolic links:
				mkdir -p "$SUB_PKG_MASSAGE_DIR/$_INCLUDE_DIRSET"
				mv "$includeset" "$SUB_PKG_MASSAGE_DIR/$_INCLUDE_DIRSET"
			fi
		done

		local SUB_PKG_ARCH=$TERMUX_ARCH
		test -n "$TERMUX_SUBPKG_PLATFORM_INDEPENDENT" && SUB_PKG_ARCH=all

		cd "$SUB_PKG_DIR/massage"
		local SUB_PKG_INSTALLSIZE
		SUB_PKG_INSTALLSIZE=$(du -sk . | cut -f 1)
		tar -cJf "$SUB_PKG_PACKAGE_DIR/data.tar.xz" .

		mkdir -p DEBIAN
		cd DEBIAN
		cat > control <<-HERE
			Package: $SUB_PKG_NAME
			Architecture: ${SUB_PKG_ARCH}
			Installed-Size: ${SUB_PKG_INSTALLSIZE}
			Maintainer: $TERMUX_PKG_MAINTAINER
			Version: $TERMUX_PKG_FULLVERSION
			Homepage: $TERMUX_PKG_HOMEPAGE
		HERE
		test ! -z "$TERMUX_SUBPKG_DEPENDS" && echo "Depends: $TERMUX_SUBPKG_DEPENDS" >> control
		test ! -z "$TERMUX_SUBPKG_CONFLICTS" && echo "Conflicts: $TERMUX_SUBPKG_CONFLICTS" >> control
		test ! -z "$TERMUX_SUBPKG_REPLACES" && echo "Replaces: $TERMUX_SUBPKG_REPLACES" >> control
		echo "Description: $TERMUX_SUBPKG_DESCRIPTION" >> control
		tar -czf "$SUB_PKG_PACKAGE_DIR/control.tar.gz" .

		for f in $TERMUX_SUBPKG_CONFFILES; do echo "$TERMUX_PREFIX/$f" >> conffiles; done

		# Create the actual .deb file:
		TERMUX_SUBPKG_DEBFILE=$TERMUX_DEBDIR/${SUB_PKG_NAME}${DEBUG}_${TERMUX_PKG_FULLVERSION}_${SUB_PKG_ARCH}.deb
		test ! -f "$TERMUX_COMMON_CACHEDIR/debian-binary" && echo "2.0" > "$TERMUX_COMMON_CACHEDIR/debian-binary"
		ar cr "$TERMUX_SUBPKG_DEBFILE" \
				   "$TERMUX_COMMON_CACHEDIR/debian-binary" \
				   "$SUB_PKG_PACKAGE_DIR/control.tar.gz" \
				   "$SUB_PKG_PACKAGE_DIR/data.tar.xz"

		# Go back to main package:
		cd "$TERMUX_PKG_MASSAGEDIR/$TERMUX_PREFIX"
	done

	# .. remove empty directories (NOTE: keep this last):
	find . -type d -empty -delete
	# Make sure user can read and write all files (problem with dpkg otherwise):
	chmod -R u+rw .
}

termux_step_post_massage() {
	return
}

# Create data.tar.gz with files to package. Not to be overridden by package scripts.
termux_step_create_datatar() {
	# Create data tarball containing files to package:
	cd "$TERMUX_PKG_MASSAGEDIR"

	local HARDLINKS
	HARDLINKS="$(find . -type f -links +1)"
	if [ -n "$HARDLINKS" ]; then
		termux_error_exit "Package contains hard links: $HARDLINKS"
	fi

	if [ -z "${TERMUX_PKG_METAPACKAGE+x}" ] && [ "$(find . -type f)" = "" ]; then
		termux_error_exit "No files in package"
	fi
	tar -cJf "$TERMUX_PKG_PACKAGEDIR/data.tar.xz" .
}

termux_step_create_debscripts() {
	return
}

# Create the build deb file. Not to be overridden by package scripts.
termux_step_create_debfile() {
	# Get install size. This will be written as the "Installed-Size" deb field so is measured in 1024-byte blocks:
	local TERMUX_PKG_INSTALLSIZE
	TERMUX_PKG_INSTALLSIZE=$(du -sk . | cut -f 1)

	# From here on TERMUX_ARCH is set to "all" if TERMUX_PKG_PLATFORM_INDEPENDENT is set by the package
	test -n "$TERMUX_PKG_PLATFORM_INDEPENDENT" && TERMUX_ARCH=all

	mkdir -p DEBIAN
	cat > DEBIAN/control <<-HERE
		Package: $TERMUX_PKG_NAME
		Architecture: ${TERMUX_ARCH}
		Installed-Size: ${TERMUX_PKG_INSTALLSIZE}
		Maintainer: $TERMUX_PKG_MAINTAINER
		Version: $TERMUX_PKG_FULLVERSION
		Homepage: $TERMUX_PKG_HOMEPAGE
	HERE
	test ! -z "$TERMUX_PKG_BREAKS" && echo "Breaks: $TERMUX_PKG_BREAKS" >> DEBIAN/control
	test ! -z "$TERMUX_PKG_DEPENDS" && echo "Depends: $TERMUX_PKG_DEPENDS" >> DEBIAN/control
	test ! -z "$TERMUX_PKG_ESSENTIAL" && echo "Essential: yes" >> DEBIAN/control
	test ! -z "$TERMUX_PKG_CONFLICTS" && echo "Conflicts: $TERMUX_PKG_CONFLICTS" >> DEBIAN/control
	test ! -z "$TERMUX_PKG_RECOMMENDS" && echo "Recommends: $TERMUX_PKG_RECOMMENDS" >> DEBIAN/control
	test ! -z "$TERMUX_PKG_REPLACES" && echo "Replaces: $TERMUX_PKG_REPLACES" >> DEBIAN/control
	test ! -z "$TERMUX_PKG_PROVIDES" && echo "Provides: $TERMUX_PKG_PROVIDES" >> DEBIAN/control
	test ! -z "$TERMUX_PKG_SUGGESTS" && echo "Suggests: $TERMUX_PKG_SUGGESTS" >> DEBIAN/control
	echo "Description: $TERMUX_PKG_DESCRIPTION" >> DEBIAN/control

	# Create DEBIAN/conffiles (see https://www.debian.org/doc/debian-policy/ap-pkg-conffiles.html):
	for f in $TERMUX_PKG_CONFFILES; do echo "$TERMUX_PREFIX/$f" >> DEBIAN/conffiles; done

	# Allow packages to create arbitrary control files.
	# XXX: Should be done in a better way without a function?
	cd DEBIAN
	termux_step_create_debscripts

	# Create control.tar.gz
	tar -czf "$TERMUX_PKG_PACKAGEDIR/control.tar.gz" .

	test ! -f "$TERMUX_COMMON_CACHEDIR/debian-binary" && echo "2.0" > "$TERMUX_COMMON_CACHEDIR/debian-binary"
	TERMUX_PKG_DEBFILE=$TERMUX_DEBDIR/${TERMUX_PKG_NAME}${DEBUG}_${TERMUX_PKG_FULLVERSION}_${TERMUX_ARCH}.deb
	# Create the actual .deb file:
	ar cr "$TERMUX_PKG_DEBFILE" \
	       "$TERMUX_COMMON_CACHEDIR/debian-binary" \
	       "$TERMUX_PKG_PACKAGEDIR/control.tar.gz" \
	       "$TERMUX_PKG_PACKAGEDIR/data.tar.xz"
}

termux_step_compare_debs() {
	if [ "${TERMUX_INSTALL_DEPS}" = true ]; then
		cd ${TERMUX_SCRIPTDIR}
		if [ ! "$TERMUX_QUIET_BUILD" = true ]; then echo "COMPARING PACKAGES"; fi

		termux_download_deb $TERMUX_PKG_NAME $TERMUX_ARCH $TERMUX_PKG_FULLVERSION \
		    &&	(
			deb_file=${TERMUX_PKG_NAME}_${TERMUX_PKG_FULLVERSION}_${TERMUX_ARCH}.deb

			# `|| true` to prevent debdiff's exit code from stopping build
			debdiff $TERMUX_DEBDIR/$deb_file $TERMUX_COMMON_CACHEDIR-$TERMUX_ARCH/$deb_file || true
			if [ ! "$TERMUX_QUIET_BUILD" = true ]; then echo "DONE COMPARING PACKAGES"; fi
			) || echo "Download of ${TERMUX_PKG_NAME}@${TERMUX_PKG_FULLVERSION} failed, not comparing debs"
	fi
}

# Finish the build. Not to be overridden by package scripts.
termux_step_finish_build() {
	echo "termux - build of '$TERMUX_PKG_NAME' done"
	test -t 1 && printf "\033]0;%s - DONE\007" "$TERMUX_PKG_NAME"
	mkdir -p /data/data/.built-packages
	echo "$TERMUX_PKG_FULLVERSION" > "/data/data/.built-packages/$TERMUX_PKG_NAME"
	exit 0
}

termux_step_handle_arguments "$@"
termux_step_setup_variables
termux_step_handle_buildarch
termux_step_get_repo_files
termux_step_start_build
termux_step_extract_package
cd "$TERMUX_PKG_SRCDIR"
termux_step_post_extract_package
termux_step_handle_hostbuild
termux_step_setup_toolchain
termux_step_patch_package
termux_step_replace_guess_scripts
cd "$TERMUX_PKG_SRCDIR"
termux_step_pre_configure
cd "$TERMUX_PKG_BUILDDIR"
termux_step_configure
cd "$TERMUX_PKG_BUILDDIR"
termux_step_post_configure
cd "$TERMUX_PKG_BUILDDIR"
termux_step_make
cd "$TERMUX_PKG_BUILDDIR"
termux_step_make_install
cd "$TERMUX_PKG_BUILDDIR"
termux_step_post_make_install
cd "$TERMUX_PKG_MASSAGEDIR"
termux_step_extract_into_massagedir
cd "$TERMUX_PKG_MASSAGEDIR"
termux_step_massage
cd "$TERMUX_PKG_MASSAGEDIR/$TERMUX_PREFIX"
termux_step_post_massage
termux_step_create_datatar
termux_step_create_debfile
termux_step_compare_debs
termux_step_finish_build<|MERGE_RESOLUTION|>--- conflicted
+++ resolved
@@ -247,13 +247,8 @@
 
 # First step is to handle command-line arguments. Not to be overridden by packages.
 termux_step_handle_arguments() {
-<<<<<<< HEAD
 	_show_usage () {
 	    echo "Usage: ./build-package.sh [-a ARCH] [-d] [-D] [-f] [-i] [-q] [-s] [-o DIR] PACKAGE"
-=======
-	_show_usage() {
-	    echo "Usage: ./build-package.sh [-a ARCH] [-d] [-D] [-f] [-q] [-s] [-o DIR] PACKAGE"
->>>>>>> ec9a2cac
 	    echo "Build a package by creating a .deb file in the debs/ folder."
 	    echo "  -a The architecture to build for: aarch64(default), arm, i686, x86_64 or all."
 	    echo "  -d Build with debug symbols."
